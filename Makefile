--- conflicted
+++ resolved
@@ -5,11 +5,8 @@
 
 IMG ?= lfedge/adam
 HASH ?= $(shell git show --format=%T -s)
-<<<<<<< HEAD
 GOVER ?= 1.16.3-alpine3.13
-=======
-GOVER ?= 1.16
->>>>>>> ec445566
+
 
 # check if we should append a dirty tag
 DIRTY ?= $(shell git status --short)
